--- conflicted
+++ resolved
@@ -277,20 +277,12 @@
   
     - parameter json:           The object to convert to JSON and render.
     - parameter responseCode:   The response code for the response.
-    */
-<<<<<<< HEAD
-  public func respondWith(json json: SerializationEncodable) {
+   */
+  public func respondWith(json json: SerializationEncodable, responseCode: Response.Code = .Ok) {
     var response = self.state.response
     do {
       let jsonData = try json.serialize.jsonData()
-      response.responseCode = .Ok
-=======
-  public func respondWith(json json: JsonEncodable, responseCode: Response.Code = .Ok) {
-    var response = self.state.response
-    do {
-      let jsonData = try json.toJson().jsonData()
       response.responseCode = responseCode
->>>>>>> 18966fca
       response.headers["Content-Type"] = "application/json"
       response.appendData(jsonData)
     }
