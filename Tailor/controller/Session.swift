import Foundation

/**
  This class provides a session store.

  This will allow storing arbitrary data on the client, persisted between
  requests, without the client being able to read it.
  */
public class Session {
  /** The data in the sessions. */
  private var data: [String:String] = [:]
  
  /** The internal encryption object. */
  private let encryptor : AesEncryptor
  
  /** The IP Address that can use this session. */
  private let clientAddress: String
  
  /** The date when the session will expire. */
  private let expirationDate: NSDate
  
  /** The flash data for the current page. */
  private var currentFlash: [String:String] = [:]
  
  /** The flash data for the next page. */
  private var nextFlash: [String:String] = [:]
  
  /**
    This method creates a session from request data.
    
    :param: request   The request.
    */
  public init(request: Request) {
    let cookies = request.cookies
    self.clientAddress = request.clientAddress
<<<<<<< HEAD
    
    let key = Application.sharedApplication().configFromFile("sessions")["encryptionKey"] as? String
=======
    self.expirationDate = NSDate(timeIntervalSinceNow: 3600)
    let key = Application.sharedApplication().configuration["sessions.encryptionKey"]
>>>>>>> d65e1d8d
    encryptor = AesEncryptor(key: key ?? "")
    if let encryptedDataString = cookies["_session"] {
      let encryptedData = NSData(base64EncodedString: encryptedDataString, options: nil) ?? NSData()
      let decryptedData = encryptor.decrypt(encryptedData)
      
      var cookieData = (NSJSONSerialization.JSONObjectWithData(decryptedData, options: nil, error: nil) as? [String:String]) ?? [:]
      let dateString = cookieData["expirationDate"] ?? ""
      
      self.expirationDate = COOKIE_DATE_FORMATTER.dateFromString(dateString) ?? NSDate(timeIntervalSinceNow: 3600)
      
      if cookieData["clientAddress"] == nil {
        return
      }
      if cookieData["clientAddress"]! != clientAddress {
        return
      }
      if cookieData["expirationDate"] == nil {
        return
      }
      if self.expirationDate.compare(NSDate()) == NSComparisonResult.OrderedAscending {
        return
      }
      self.data = cookieData
      
      self.data["clientAddress"] = nil
      self.data["expirationDate"] = nil
      
      for (key, value) in self.data {
        if key.hasPrefix("_flash_") {
          let flashKey = key.substringFromIndex(advance(key.startIndex, 7))
          self.currentFlash[flashKey] = value
          self.data[key] = nil
        }
      }
    }
    else {
      self.expirationDate = NSDate(timeIntervalSinceNow: 3600)
    }
  }
  
  /**
    This subscript accesses the session data.

    :param: key   The key to access.
    */
  public subscript(key: String) -> String? {
    get {
      return self.data[key]
    }
    set {
      self.data[key] = newValue
    }
  }
  
  /**
    :returns:   Whether the session has any data in it.
    */
  public func isEmpty() -> Bool {
    return self.data.isEmpty
  }
  
  //MARK: - Serialization
  
  /**
    This method gets the string for encoding this session in a cookie.
    :returns:   The encoded string.
    */
  public func cookieString() -> String {
    var mergedData = self.data
    mergedData["clientAddress"] = clientAddress
    mergedData["expirationDate"] = COOKIE_DATE_FORMATTER.stringFromDate(self.expirationDate)
    
    for (key, value) in self.nextFlash {
      mergedData["_flash_\(key)"] = value
    }
    
    let jsonData = NSJSONSerialization.dataWithJSONObject(mergedData, options: nil, error: nil) ?? NSData()
    let encryptedData = encryptor.encrypt(jsonData)
    let encryptedDataString = encryptedData.base64EncodedStringWithOptions(nil)
    return encryptedDataString
  }
  /**
    This method stores the information for this session in a cookie jar.

    :param: cookies   The cookie jar to put the session info in.
    */
  public func storeInCookies(cookies: CookieJar) {
    cookies["_session"] = self.cookieString()
  }
  
  //MARK: - Flash
  
  /**
    This method gets a value from the flash messages for the current page.

    :param: key     The key for the message.
    :returns:       The message
    */
  public func flash(key: String) -> String? {
    return self.currentFlash[key]
  }
  
  /**
    This method sets a value in the flash messages.

    :param: key             The key for the message.
    :param: value           The message
    :param: currentPage     Whether we should set the message for the current
                            page or the next page.
    */
  public func setFlash(key: String, _ value: String?, currentPage: Bool = false) {
    if currentPage {
      self.currentFlash[key] = value
    }
    else {
      self.nextFlash[key] = value
    }
  }
}<|MERGE_RESOLUTION|>--- conflicted
+++ resolved
@@ -33,13 +33,8 @@
   public init(request: Request) {
     let cookies = request.cookies
     self.clientAddress = request.clientAddress
-<<<<<<< HEAD
-    
-    let key = Application.sharedApplication().configFromFile("sessions")["encryptionKey"] as? String
-=======
     self.expirationDate = NSDate(timeIntervalSinceNow: 3600)
     let key = Application.sharedApplication().configuration["sessions.encryptionKey"]
->>>>>>> d65e1d8d
     encryptor = AesEncryptor(key: key ?? "")
     if let encryptedDataString = cookies["_session"] {
       let encryptedData = NSData(base64EncodedString: encryptedDataString, options: nil) ?? NSData()
