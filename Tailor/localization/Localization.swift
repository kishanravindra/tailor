--- conflicted
+++ resolved
@@ -54,11 +54,6 @@
     */
   public required init(locale: String) {
     self.locale = locale
-<<<<<<< HEAD
-    let config = Application.sharedApplication().configFromFile("strings")[locale] as! NSDictionary?
-    self.strings = Localization.flattenDictionary(config ?? NSDictionary())
-=======
->>>>>>> d65e1d8d
   }
   
   /**
@@ -108,26 +103,7 @@
     :param: key   The key for the content
     :returns:     The content.
     */
-<<<<<<< HEAD
-  public class func flattenDictionary(dictionary: NSDictionary) -> [String:String] {
-    var results = [String:String]()
-    for (key,value) in dictionary {
-      let stringKey = key as! String
-      switch(value) {
-      case let string as String:
-        results[stringKey] = string
-      case let nestedDictionary as NSDictionary:
-        for (nestedKey, nestedValue) in self.flattenDictionary(nestedDictionary) {
-          results["\(stringKey).\(nestedKey)"] = nestedValue
-        }
-      default:
-        continue
-      }
-    }
-    return results
-=======
   public func fetch(key: String, inLocale locale: String) -> String? {
     return nil
->>>>>>> d65e1d8d
   }
 }