--- conflicted
+++ resolved
@@ -66,16 +66,9 @@
   
   func testGenerateKeyGetsHexString() {
     let string = AesEncryptor.generateKey()
-<<<<<<< HEAD
-    XCTAssertEqual(count(string), 64, "is a 64 character string")
-    let regex = NSRegularExpression(pattern: "^[A-F0-9]*$", options: nil, error: nil)
-    let matchCount = regex?.numberOfMatchesInString(string, options: nil, range: NSMakeRange(0, count(string))) ?? 0
-    XCTAssertEqual(matchCount, 1, "matches hex regex")
-=======
     assert(countElements(string), equals: 64, message: "is a 64 character string")
     let regex = NSRegularExpression(pattern: "^[A-F0-9]*$", options: nil, error: nil)
     let matchCount = regex?.numberOfMatchesInString(string, options: nil, range: NSMakeRange(0, countElements(string))) ?? 0
     assert(matchCount, equals: 1, message: "matches hex regex")
->>>>>>> 59af9d4c
   }
 }