import XCTest
import Tailor
import TailorTesting

<<<<<<< HEAD
class ModelTests: XCTestCase {
  @objc(HatForModel) class HatForModel : Hat {
=======
class ModelTests: TailorTestCase {
  @objc(HatForModel) class Hat : TailorTests.Hat {
>>>>>>> 59af9d4c
    var keysToFail = [String]()
    override class func validators() -> [Validator] {
      return [
        TestValidator(key: "brimSize"),
        TestValidator(key: "color")
      ]
    }
  }
  class TestValidator : Validator {
    override func validate(model: Model) {
      let hat = model as! HatForModel
      if(contains(hat.keysToFail, key)) {
        hat.errors.add(key, "failed validation")
      }
    }
  }
  
  override func setUp() {
    Application.start()
  }
  
  //MARK: - Structure
  
  func testModelNameIsTakenFromClassName() {
<<<<<<< HEAD
    XCTAssertEqual(Hat.modelName(), "hat", "gets lowercased class name for model")
    XCTAssertEqual(HatForModel.modelName(), "hat_for_model", "gets lowercased class name with underscores for for HatForModel")
=======
    assert(TailorTests.Hat.modelName(), equals: "hat", message: "gets lowercased class name for model")
    assert(Hat.modelName(), equals: "hat_for_model", message: "gets lowercased class name with underscores for for HatForModel")
>>>>>>> 59af9d4c
  }
  
  //MARK: - Validations
  
  func testValidateLeavesErrorsEmptyWhenValidationsPass() {
    let hat = Hat()
    hat.validate()
    XCTAssertTrue(hat.errors.isEmpty, "hat has no errors")
  }
  
  func testValidateReturnsTrueWhenValidationsPass() {
    let hat = Hat()
    let result = hat.validate()
    XCTAssertTrue(result, "method returns true")
  }
  
  func testValidatePutsErrorMessageInErrorListWhenValidationFails() {
    let hat = HatForModel()
    hat.keysToFail.append("brimSize")
    hat.validate()
    let errors = hat.errors.errors
    assert(errors.count, equals: 1, message: "has one error")
    if errors.count > 0 {
      let error = errors[0]
      assert(error.message, equals: "failed validation", message: "has the error provided by the validator")
    }
  }
  
  func testValidateReturnsFalseWhenValidationFails() {
    let hat = HatForModel()
    hat.keysToFail.append("brimSize")
    let result = hat.validate()
    XCTAssertFalse(result, "returns false")
  }
  
  func testValidateCanCollectMultipleErrors() {
    let hat = HatForModel()
    hat.keysToFail.append("brimSize")
    hat.keysToFail.append("color")
    hat.validate()
    
    assert(hat.errors["brimSize"].count, equals: 1, message: "has one error for brim size")
    assert(hat.errors["color"].count, equals: 1, message: "has one error for color")
  }
  
  //MARK: - Dynamic Properties

  func testHumanAttributeNameSeparatesWords() {
    let name = Hat.humanAttributeName("brimSize")
    assert(name, equals: "brim size", message: "gets words from attribute name")
  }
  
  func testHumanAttributeNameCanCapitalizeName() {
    let name = Hat.humanAttributeName("brimSize", capitalize: true)
    assert(name, equals: "Brim Size", message: "gets capitalized words from attribute name")
  }
  
  func testHumanAttributeNameCanGetNameFromLocalization() {
    class TestLocalization : Localization {
      override func fetch(key: String, inLocale locale: String) -> String? {
        return key + " translated"
      }
    }
    
<<<<<<< HEAD
    let name = HatForModel.humanAttributeName("brimSize", localization: TestLocalization(locale: "en"))
    XCTAssertEqual(name, "record.hat_for_model.attributes.brim_size translated", "gets string from localization")
=======
    let name = Hat.humanAttributeName("brimSize", localization: TestLocalization(locale: "en"))
    assert(name, equals: "record.hat_for_model.attributes.brim_size translated", message: "gets string from localization")
>>>>>>> 59af9d4c
  }
  
  func testValueForKeyGetsValueFromInstanceVariable() {
    let hat = Hat()
    hat.color = "black"
<<<<<<< HEAD
    let result = hat.valueForKey("color") as! String
    XCTAssertEqual(result, "black", "gets the value stored on the object")
=======
    let result = hat.valueForKey("color") as String
    assert(result, equals: "black", message: "gets the value stored on the object")
>>>>>>> 59af9d4c
  }
  
  func testValueForKeyReturnsNilForInvalidName() {
    let hat = Hat()
    XCTAssertNil(hat.valueForKey("brandName"), "returns nil")
  }
  
  func testSetValueCanSetStringValue() {
    let hat = Hat()
    hat.setValue("red", forKey: "color")
    assert(hat.color, equals: "red", message: "sets the value on the object")
  }
  
  func testSetValueCanSetIntValue() {
    let hat = Hat()
    hat.setValue(5, forKey: "brimSize")
    assert(hat.brimSize, equals: 5, message: "sets the value on the object")
  }
}<|MERGE_RESOLUTION|>--- conflicted
+++ resolved
@@ -2,13 +2,8 @@
 import Tailor
 import TailorTesting
 
-<<<<<<< HEAD
-class ModelTests: XCTestCase {
-  @objc(HatForModel) class HatForModel : Hat {
-=======
 class ModelTests: TailorTestCase {
   @objc(HatForModel) class Hat : TailorTests.Hat {
->>>>>>> 59af9d4c
     var keysToFail = [String]()
     override class func validators() -> [Validator] {
       return [
@@ -33,13 +28,8 @@
   //MARK: - Structure
   
   func testModelNameIsTakenFromClassName() {
-<<<<<<< HEAD
-    XCTAssertEqual(Hat.modelName(), "hat", "gets lowercased class name for model")
-    XCTAssertEqual(HatForModel.modelName(), "hat_for_model", "gets lowercased class name with underscores for for HatForModel")
-=======
     assert(TailorTests.Hat.modelName(), equals: "hat", message: "gets lowercased class name for model")
     assert(Hat.modelName(), equals: "hat_for_model", message: "gets lowercased class name with underscores for for HatForModel")
->>>>>>> 59af9d4c
   }
   
   //MARK: - Validations
@@ -104,25 +94,15 @@
       }
     }
     
-<<<<<<< HEAD
-    let name = HatForModel.humanAttributeName("brimSize", localization: TestLocalization(locale: "en"))
-    XCTAssertEqual(name, "record.hat_for_model.attributes.brim_size translated", "gets string from localization")
-=======
     let name = Hat.humanAttributeName("brimSize", localization: TestLocalization(locale: "en"))
     assert(name, equals: "record.hat_for_model.attributes.brim_size translated", message: "gets string from localization")
->>>>>>> 59af9d4c
   }
   
   func testValueForKeyGetsValueFromInstanceVariable() {
     let hat = Hat()
     hat.color = "black"
-<<<<<<< HEAD
     let result = hat.valueForKey("color") as! String
-    XCTAssertEqual(result, "black", "gets the value stored on the object")
-=======
-    let result = hat.valueForKey("color") as String
     assert(result, equals: "black", message: "gets the value stored on the object")
->>>>>>> 59af9d4c
   }
   
   func testValueForKeyReturnsNilForInvalidName() {
