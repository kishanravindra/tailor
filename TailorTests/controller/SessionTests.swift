--- conflicted
+++ resolved
@@ -11,16 +11,7 @@
       mergedData["_flash_\(key)"] = value
     }
     
-<<<<<<< HEAD
-    let value: AnyObject? = Application.sharedApplication().configFromFile("sessions")["encryptionKey"]
-    
-    var key = ""
-    if let s = value as? String {
-      key = s
-    }
-=======
     let key = Application.sharedApplication().configuration["sessions.encryptionKey"] ?? ""
->>>>>>> d65e1d8d
     let jsonData = NSJSONSerialization.dataWithJSONObject(mergedData, options: nil, error: nil) ?? NSData()
     let encryptor = AesEncryptor(key: key)
     let encryptedData = encryptor.encrypt(jsonData)
@@ -134,11 +125,7 @@
     var session = createSession(createCookieString(data: ["name": "Joan"]))
     session.setFlash("notice", "Success")
     let string = session.cookieString()
-<<<<<<< HEAD
-    let key = (Application.sharedApplication().configFromFile("sessions")["encryptionKey"] as? String) ?? ""
-=======
     let key = Application.sharedApplication().configuration["sessions.encryptionKey"]  ?? ""
->>>>>>> d65e1d8d
     let decryptor = AesEncryptor(key: key)
     let cookieData = NSData(base64EncodedString: string, options: nil) ?? NSData()
     XCTAssertNotEqual(cookieData.length, 0, "can base-64 decode the cookie data")
