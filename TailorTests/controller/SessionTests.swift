--- conflicted
+++ resolved
@@ -1,14 +1,9 @@
 import XCTest
-<<<<<<< HEAD
-class SessionTests: XCTestCase {
-  var session: Session!
-=======
 import Tailor
 import TailorTesting
 
 class SessionTests: TailorTestCase {
   let session: Session!
->>>>>>> 59af9d4c
   
   func createCookieString(data: [String:String] = [:], flashData: [String:String] = [:], clientAddress: String = "0.0.0.0", expirationDate: NSDate = NSDate(timeIntervalSinceNow: 3600)) -> String {
     var mergedData = data
