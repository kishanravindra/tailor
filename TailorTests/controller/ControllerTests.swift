--- conflicted
+++ resolved
@@ -467,13 +467,8 @@
       expectation.fulfill()
       return true
     }
-<<<<<<< HEAD
     controller.addFilter(only: ["index", "show"], except: ["edit"], filter: filterMethod)
-    XCTAssertEqual(controller.filters.count, 1, "has one filter")
-=======
-    controller.addFilter(filterMethod, only: ["index", "show"], except: ["edit"])
     assert(controller.filters.count, equals: 1, message: "has one filter")
->>>>>>> 59af9d4c
     if controller.filters.count == 1 {
       let filter = controller.filters[0]
       assert(filter.1, equals: ["index", "show"], message: "sets the list of allowed actions")
