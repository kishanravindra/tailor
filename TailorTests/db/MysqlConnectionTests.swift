--- conflicted
+++ resolved
@@ -2,13 +2,8 @@
 import Tailor
 import TailorTesting
 
-<<<<<<< HEAD
-class MysqlConnectionTests: XCTestCase {
-  var connection: MysqlConnection { get { return DatabaseConnection.sharedConnection() as! MysqlConnection } }
-=======
 class MysqlConnectionTests: TailorTestCase {
   var connection: MysqlConnection { get { return DatabaseConnection.sharedConnection() as MysqlConnection } }
->>>>>>> 59af9d4c
   
   override func setUp() {
     Application.start()
