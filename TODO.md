--- conflicted
+++ resolved
@@ -1,9 +1,3 @@
-<<<<<<< HEAD
-# Workarounds to Revisit
-
-* Moving BindParameter class to Swift
-* Getting rid of connection parameter for MysqlStatement class
-=======
 # General
 
 * Memcache support
@@ -13,4 +7,8 @@
 * Allowing arrays as query parameters
 * Ditching prepared statements
 * Clean up implementation of fetching cached results from a query.
->>>>>>> 59af9d4c
+
+# Workarounds to Revisit
+
+* Moving BindParameter class to Swift
+* Getting rid of connection parameter for MysqlStatement class