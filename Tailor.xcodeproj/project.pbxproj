--- conflicted
+++ resolved
@@ -31,7 +31,6 @@
 		523D65641A98D7A4000C686B /* ConfigurationSettingTests.swift in Sources */ = {isa = PBXBuildFile; fileRef = 523D65631A98D7A4000C686B /* ConfigurationSettingTests.swift */; };
 		523D65681A99521E000C686B /* DatabaseLocalizationTests.swift in Sources */ = {isa = PBXBuildFile; fileRef = 523D65671A99521E000C686B /* DatabaseLocalizationTests.swift */; };
 		523F29351A583EEB00C1BBC0 /* SanitizerTests.swift in Sources */ = {isa = PBXBuildFile; fileRef = 523F29341A583EEB00C1BBC0 /* SanitizerTests.swift */; };
-		523F29371A5844BF00C1BBC0 /* HtmlSanitizerTests.swift in Sources */ = {isa = PBXBuildFile; fileRef = 523F29361A5844BF00C1BBC0 /* HtmlSanitizerTests.swift */; };
 		523F29391A58459200C1BBC0 /* SanitizedTextTests.swift in Sources */ = {isa = PBXBuildFile; fileRef = 523F29381A58459200C1BBC0 /* SanitizedTextTests.swift */; };
 		523F293B1A5848FE00C1BBC0 /* SqlSanitizerTests.swift in Sources */ = {isa = PBXBuildFile; fileRef = 523F293A1A5848FE00C1BBC0 /* SqlSanitizerTests.swift */; };
 		523F293E1A584F7A00C1BBC0 /* ControllerTests.swift in Sources */ = {isa = PBXBuildFile; fileRef = 523F293D1A584F7A00C1BBC0 /* ControllerTests.swift */; };
@@ -41,6 +40,11 @@
 		526254321AABC46300D63024 /* CacheStoreTests.swift in Sources */ = {isa = PBXBuildFile; fileRef = 526254311AABC46300D63024 /* CacheStoreTests.swift */; };
 		526254351AABC9A600D63024 /* MemoryCacheStoreTests.swift in Sources */ = {isa = PBXBuildFile; fileRef = 526254341AABC9A600D63024 /* MemoryCacheStoreTests.swift */; };
 		526254371AABC9C800D63024 /* MemoryCacheStore.swift in Sources */ = {isa = PBXBuildFile; fileRef = 526254361AABC9C800D63024 /* MemoryCacheStore.swift */; };
+		5262EE7A1AD0AC9B006F864D /* RequestTests.swift in Sources */ = {isa = PBXBuildFile; fileRef = 52EADCC91A40504000D9A8CF /* RequestTests.swift */; };
+		5262EE7B1AD0AC9B006F864D /* DictionaryTests.swift in Sources */ = {isa = PBXBuildFile; fileRef = 52E784C61A5B72990065C10D /* DictionaryTests.swift */; };
+		5262EE7C1AD0AC9B006F864D /* BlockValidatorTests.swift in Sources */ = {isa = PBXBuildFile; fileRef = 52F41F311A561B7900EE7178 /* BlockValidatorTests.swift */; };
+		5262EE7D1AD0AC9B006F864D /* HtmlSanitizerTests.swift in Sources */ = {isa = PBXBuildFile; fileRef = 523F29361A5844BF00C1BBC0 /* HtmlSanitizerTests.swift */; };
+		5262EE7E1AD0AC9B006F864D /* ServerTaskTests.swift in Sources */ = {isa = PBXBuildFile; fileRef = 52E784CE1A5CC6350065C10D /* ServerTaskTests.swift */; };
 		528D183F1A8FDD4A00A6E116 /* TailorTestHelpers.swift in Sources */ = {isa = PBXBuildFile; fileRef = 528D183E1A8FDD4A00A6E116 /* TailorTestHelpers.swift */; };
 		528D18411A8FE15D00A6E116 /* Layout.swift in Sources */ = {isa = PBXBuildFile; fileRef = 528D18401A8FE15D00A6E116 /* Layout.swift */; };
 		528D6FA21A56224900783BE5 /* RangeValidatorTests.swift in Sources */ = {isa = PBXBuildFile; fileRef = 528D6FA11A56224900783BE5 /* RangeValidatorTests.swift */; };
@@ -48,36 +52,24 @@
 		528D6FA71A56354400783BE5 /* TemplateTests.swift in Sources */ = {isa = PBXBuildFile; fileRef = 528D6FA61A56354400783BE5 /* TemplateTests.swift */; };
 		529125551A50A00E003D2A6D /* RecordTests.swift in Sources */ = {isa = PBXBuildFile; fileRef = 529125541A50A00E003D2A6D /* RecordTests.swift */; };
 		529230061A3CF4E4006DD6EB /* ApplicationTests.swift in Sources */ = {isa = PBXBuildFile; fileRef = 529230051A3CF4E4006DD6EB /* ApplicationTests.swift */; };
-<<<<<<< HEAD
 		5292300F1A3CF671006DD6EB /* Application.swift in Sources */ = {isa = PBXBuildFile; fileRef = 52BD140119E9DA1D006D72B0 /* Application.swift */; };
 		529230101A3CF671006DD6EB /* Connection.swift in Sources */ = {isa = PBXBuildFile; fileRef = 52BD140219E9DA1D006D72B0 /* Connection.swift */; };
 		529230111A3CF671006DD6EB /* Cookie.swift in Sources */ = {isa = PBXBuildFile; fileRef = 52BD140319E9DA1D006D72B0 /* Cookie.swift */; };
-		529230121A3CF671006DD6EB /* CookieJar.swift in Sources */ = {isa = PBXBuildFile; fileRef = 52BD140419E9DA1D006D72B0 /* CookieJar.swift */; };
-		529230131A3CF671006DD6EB /* Request.swift in Sources */ = {isa = PBXBuildFile; fileRef = 52BD140519E9DA1D006D72B0 /* Request.swift */; };
 		529230141A3CF671006DD6EB /* Response.swift in Sources */ = {isa = PBXBuildFile; fileRef = 52BD140619E9DA1D006D72B0 /* Response.swift */; };
-		529230151A3CF671006DD6EB /* RouteSet.swift in Sources */ = {isa = PBXBuildFile; fileRef = 52BD140719E9DA1D006D72B0 /* RouteSet.swift */; };
 		529230161A3CF671006DD6EB /* Server.swift in Sources */ = {isa = PBXBuildFile; fileRef = 52BD140819E9DA1D006D72B0 /* Server.swift */; };
 		529230171A3CF681006DD6EB /* DatabaseConnection.swift in Sources */ = {isa = PBXBuildFile; fileRef = 52BD140F19E9DA1D006D72B0 /* DatabaseConnection.swift */; };
 		529230181A3CF681006DD6EB /* MysqlConnection.swift in Sources */ = {isa = PBXBuildFile; fileRef = 52BD141219E9DA1D006D72B0 /* MysqlConnection.swift */; };
 		529230221A3CF68D006DD6EB /* Validator.swift in Sources */ = {isa = PBXBuildFile; fileRef = 52BD142219E9DA1D006D72B0 /* Validator.swift */; };
 		529230231A3CF695006DD6EB /* FormBuilder.swift in Sources */ = {isa = PBXBuildFile; fileRef = 52BD142419E9DA1D006D72B0 /* FormBuilder.swift */; };
 		529230241A3CF695006DD6EB /* Template.swift in Sources */ = {isa = PBXBuildFile; fileRef = 52BD142519E9DA1D006D72B0 /* Template.swift */; };
-		529230251A3CF695006DD6EB /* Sanitizer.swift in Sources */ = {isa = PBXBuildFile; fileRef = 52B2B6ED19F3F75C0086261B /* Sanitizer.swift */; };
 		529230261A3CF695006DD6EB /* HtmlSanitizer.swift in Sources */ = {isa = PBXBuildFile; fileRef = 52B2B6EF19F3F7E20086261B /* HtmlSanitizer.swift */; };
 		529230271A3CF695006DD6EB /* SanitizedText.swift in Sources */ = {isa = PBXBuildFile; fileRef = 52B2B6F119F3F7FC0086261B /* SanitizedText.swift */; };
-		529230281A3CF695006DD6EB /* SqlSanitizer.swift in Sources */ = {isa = PBXBuildFile; fileRef = 52B2B6F319F405620086261B /* SqlSanitizer.swift */; };
-		529230291A3CF69C006DD6EB /* Task.swift in Sources */ = {isa = PBXBuildFile; fileRef = 52B2B6A819F2B1D00086261B /* Task.swift */; };
 		5292302A1A3CF69C006DD6EB /* ServerTask.swift in Sources */ = {isa = PBXBuildFile; fileRef = 52B2B6AA19F2B2590086261B /* ServerTask.swift */; };
 		5292302B1A3CF69C006DD6EB /* AlterationsTask.swift in Sources */ = {isa = PBXBuildFile; fileRef = 52B2B6AF19F2D24F0086261B /* AlterationsTask.swift */; };
 		5292302C1A3CF69C006DD6EB /* Alteration.swift in Sources */ = {isa = PBXBuildFile; fileRef = 52B2B6B119F2DAD30086261B /* Alteration.swift */; };
 		5292302D1A3CF6A0006DD6EB /* Localization.swift in Sources */ = {isa = PBXBuildFile; fileRef = 52EF127319F0A58400B61DF4 /* Localization.swift */; };
-		5292302F1A3CF6A4006DD6EB /* NSDate.swift in Sources */ = {isa = PBXBuildFile; fileRef = 52BD141619E9DA1D006D72B0 /* NSDate.swift */; };
 		529230301A3CF6A4006DD6EB /* NSData.swift in Sources */ = {isa = PBXBuildFile; fileRef = 521E87471A0FCEDA00D84B7B /* NSData.swift */; };
-		529230311A3CF6A4006DD6EB /* NSString.swift in Sources */ = {isa = PBXBuildFile; fileRef = 52BD141719E9DA1D006D72B0 /* NSString.swift */; };
-		529230321A3CF6A4006DD6EB /* String.swift in Sources */ = {isa = PBXBuildFile; fileRef = 52BD141819E9DA1D006D72B0 /* String.swift */; };
-		529230341A3CF6AB006DD6EB /* crypt_blowfish.c in Sources */ = {isa = PBXBuildFile; fileRef = 52C6252519EE12AE0024453F /* crypt_blowfish.c */; };
 		529230351A3CF6AB006DD6EB /* AesEncryptor.swift in Sources */ = {isa = PBXBuildFile; fileRef = 52C6251919EE110B0024453F /* AesEncryptor.swift */; };
-		529230361A3CF6AB006DD6EB /* BcryptHasher.swift in Sources */ = {isa = PBXBuildFile; fileRef = 52C6251F19EE12810024453F /* BcryptHasher.swift */; };
 		529230381A3CF6B5006DD6EB /* Controller.swift in Sources */ = {isa = PBXBuildFile; fileRef = 52BD140B19E9DA1D006D72B0 /* Controller.swift */; };
 		5292303A1A3CF6B5006DD6EB /* Session.swift in Sources */ = {isa = PBXBuildFile; fileRef = 52BD140D19E9DA1D006D72B0 /* Session.swift */; };
 		5292303C1A3CF9AA006DD6EB /* libmysqlclient.18.dylib in Frameworks */ = {isa = PBXBuildFile; fileRef = 52D61A7319FDB27800FFA2EF /* libmysqlclient.18.dylib */; };
@@ -107,11 +99,6 @@
 		52A5008E1AA34F6A00F3F031 /* MysqlField.swift in Sources */ = {isa = PBXBuildFile; fileRef = 52A5008D1AA34F6A00F3F031 /* MysqlField.swift */; };
 		52A5008F1AA356BA00F3F031 /* MysqlResultSet.swift in Sources */ = {isa = PBXBuildFile; fileRef = 52A5008B1AA34DF800F3F031 /* MysqlResultSet.swift */; };
 		52A500901AA356BE00F3F031 /* MysqlField.swift in Sources */ = {isa = PBXBuildFile; fileRef = 52A5008D1AA34F6A00F3F031 /* MysqlField.swift */; };
-=======
-		529230371A3CF6AE006DD6EB /* TailorC.m in Sources */ = {isa = PBXBuildFile; fileRef = 52BD141419E9DA1D006D72B0 /* TailorC.m */; };
-		5292303C1A3CF9AA006DD6EB /* libmysqlclient.18.dylib in Frameworks */ = {isa = PBXBuildFile; fileRef = 52D61A7319FDB27800FFA2EF /* libmysqlclient.18.dylib */; };
-		5292303E1A3CFB93006DD6EB /* ExitTask.swift in Sources */ = {isa = PBXBuildFile; fileRef = 5292303D1A3CFB93006DD6EB /* ExitTask.swift */; };
->>>>>>> 59af9d4c
 		52A684521A3D0C5B00F4AA47 /* ConnectionTests.swift in Sources */ = {isa = PBXBuildFile; fileRef = 52A684511A3D0C5B00F4AA47 /* ConnectionTests.swift */; };
 		52A684541A3EFB1000F4AA47 /* CookieTests.swift in Sources */ = {isa = PBXBuildFile; fileRef = 52A684531A3EFB1000F4AA47 /* CookieTests.swift */; };
 		52A684561A3FC14D00F4AA47 /* CookieJarTests.swift in Sources */ = {isa = PBXBuildFile; fileRef = 52A684551A3FC14D00F4AA47 /* CookieJarTests.swift */; };
@@ -168,17 +155,13 @@
 		52E784C11A5B64030065C10D /* NSDataTests.swift in Sources */ = {isa = PBXBuildFile; fileRef = 52E784C01A5B64030065C10D /* NSDataTests.swift */; };
 		52E784C31A5B6BFA0065C10D /* NSStringTests.swift in Sources */ = {isa = PBXBuildFile; fileRef = 52E784C21A5B6BFA0065C10D /* NSStringTests.swift */; };
 		52E784C51A5B6E2D0065C10D /* StringTests.swift in Sources */ = {isa = PBXBuildFile; fileRef = 52E784C41A5B6E2D0065C10D /* StringTests.swift */; };
-		52E784C71A5B72990065C10D /* DictionaryTests.swift in Sources */ = {isa = PBXBuildFile; fileRef = 52E784C61A5B72990065C10D /* DictionaryTests.swift */; };
 		52E784CD1A5CC5A60065C10D /* TaskTests.swift in Sources */ = {isa = PBXBuildFile; fileRef = 52E784CC1A5CC5A60065C10D /* TaskTests.swift */; };
-		52E784CF1A5CC6350065C10D /* ServerTaskTests.swift in Sources */ = {isa = PBXBuildFile; fileRef = 52E784CE1A5CC6350065C10D /* ServerTaskTests.swift */; };
 		52E784D11A5CC7AE0065C10D /* AlterationsTaskTests.swift in Sources */ = {isa = PBXBuildFile; fileRef = 52E784D01A5CC7AE0065C10D /* AlterationsTaskTests.swift */; };
 		52E784D31A5CCA9F0065C10D /* AlterationTests.swift in Sources */ = {isa = PBXBuildFile; fileRef = 52E784D21A5CCA9F0065C10D /* AlterationTests.swift */; };
-		52EADCCA1A40504000D9A8CF /* RequestTests.swift in Sources */ = {isa = PBXBuildFile; fileRef = 52EADCC91A40504000D9A8CF /* RequestTests.swift */; };
 		52EC6D481A475B8000A4D822 /* ResponseTests.swift in Sources */ = {isa = PBXBuildFile; fileRef = 52EC6D471A475B8000A4D822 /* ResponseTests.swift */; };
 		52EC6D4A1A47B3F100A4D822 /* RouteSetTests.swift in Sources */ = {isa = PBXBuildFile; fileRef = 52EC6D491A47B3F100A4D822 /* RouteSetTests.swift */; };
 		52EF126419EF545000B61DF4 /* User.swift in Sources */ = {isa = PBXBuildFile; fileRef = 52EF126319EF545000B61DF4 /* User.swift */; };
 		52EF127419F0A58400B61DF4 /* Localization.swift in Sources */ = {isa = PBXBuildFile; fileRef = 52EF127319F0A58400B61DF4 /* Localization.swift */; };
-		52F41F321A561B7900EE7178 /* BlockValidatorTests.swift in Sources */ = {isa = PBXBuildFile; fileRef = 52F41F311A561B7900EE7178 /* BlockValidatorTests.swift */; };
 		52F41F341A561D0500EE7178 /* ErrorCollectionTests.swift in Sources */ = {isa = PBXBuildFile; fileRef = 52F41F331A561D0400EE7178 /* ErrorCollectionTests.swift */; };
 		52F41F361A561E5500EE7178 /* PresenceValidatorTests.swift in Sources */ = {isa = PBXBuildFile; fileRef = 52F41F351A561E5500EE7178 /* PresenceValidatorTests.swift */; };
 /* End PBXBuildFile section */
@@ -985,10 +968,7 @@
 				526254351AABC9A600D63024 /* MemoryCacheStoreTests.swift in Sources */,
 				528D183F1A8FDD4A00A6E116 /* TailorTestHelpers.swift in Sources */,
 				5214B5D51AA3903800624E9D /* ValidationErrorTests.swift in Sources */,
-<<<<<<< HEAD
 				529230161A3CF671006DD6EB /* Server.swift in Sources */,
-=======
->>>>>>> 59af9d4c
 				52E784C51A5B6E2D0065C10D /* StringTests.swift in Sources */,
 				52F41F361A561E5500EE7178 /* PresenceValidatorTests.swift in Sources */,
 				52A500761AA27A2000F3F031 /* Array.swift in Sources */,
@@ -1002,104 +982,70 @@
 				52A684541A3EFB1000F4AA47 /* CookieTests.swift in Sources */,
 				523D65681A99521E000C686B /* DatabaseLocalizationTests.swift in Sources */,
 				523F293E1A584F7A00C1BBC0 /* ControllerTests.swift in Sources */,
-<<<<<<< HEAD
 				529230141A3CF671006DD6EB /* Response.swift in Sources */,
 				5292300F1A3CF671006DD6EB /* Application.swift in Sources */,
 				52A5008F1AA356BA00F3F031 /* MysqlResultSet.swift in Sources */,
 				5292302B1A3CF69C006DD6EB /* AlterationsTask.swift in Sources */,
 				52A500801AA27AC600F3F031 /* Query.swift in Sources */,
-				52E784C71A5B72990065C10D /* DictionaryTests.swift in Sources */,
-				523F29371A5844BF00C1BBC0 /* HtmlSanitizerTests.swift in Sources */,
+				5262EE7B1AD0AC9B006F864D /* DictionaryTests.swift in Sources */,
+				5262EE7D1AD0AC9B006F864D /* HtmlSanitizerTests.swift in Sources */,
 				529230351A3CF6AB006DD6EB /* AesEncryptor.swift in Sources */,
 				520BD5021AA90E2600CBC3DC /* PropertyListLocalizationTests.swift in Sources */,
 				52A500851AA27D5F00F3F031 /* TailorC.m in Sources */,
 				52A5007C1AA27AB800F3F031 /* ErrorCollection.swift in Sources */,
 				52A500771AA27A2300F3F031 /* Dictionary.swift in Sources */,
 				52A500811AA27AD100F3F031 /* Record.swift in Sources */,
-=======
-				52E784C71A5B72990065C10D /* DictionaryTests.swift in Sources */,
-				523F29371A5844BF00C1BBC0 /* HtmlSanitizerTests.swift in Sources */,
-				52E784CA1A5CC1A40065C10D /* PropertyListLocalizationTests.swift in Sources */,
->>>>>>> 59af9d4c
 				523F29351A583EEB00C1BBC0 /* SanitizerTests.swift in Sources */,
 				52ACAC781A56059200E875D9 /* UserTests.swift in Sources */,
 				52A684561A3FC14D00F4AA47 /* CookieJarTests.swift in Sources */,
 				523D65641A98D7A4000C686B /* ConfigurationSettingTests.swift in Sources */,
 				528D6FA51A562D5900783BE5 /* FormBuilderTests.swift in Sources */,
 				52E784D31A5CCA9F0065C10D /* AlterationTests.swift in Sources */,
-<<<<<<< HEAD
 				529230231A3CF695006DD6EB /* FormBuilder.swift in Sources */,
 				52A5007D1AA27ABB00F3F031 /* BlockValidator.swift in Sources */,
-=======
->>>>>>> 59af9d4c
 				52E784BA1A5A04590065C10D /* BcryptHasherTests.swift in Sources */,
 				528D6FA21A56224900783BE5 /* RangeValidatorTests.swift in Sources */,
 				52E784C31A5B6BFA0065C10D /* NSStringTests.swift in Sources */,
 				52178E671A4F359F001F6D57 /* MysqlConnectionTests.swift in Sources */,
 				52DDCF011A538C5800D3A47E /* QueryTests.swift in Sources */,
-<<<<<<< HEAD
 				529230271A3CF695006DD6EB /* SanitizedText.swift in Sources */,
 				529230261A3CF695006DD6EB /* HtmlSanitizer.swift in Sources */,
-				5214B5D31AA38D0D00624E9D /* ValidationError.swift in Sources */,
-=======
-				529230371A3CF6AE006DD6EB /* TailorC.m in Sources */,
->>>>>>> 59af9d4c
 				52E784BF1A5B5A950065C10D /* NSDateTests.swift in Sources */,
 				523D655F1A98CD3C000C686B /* LocalizationTests.swift in Sources */,
 				529230061A3CF4E4006DD6EB /* ApplicationTests.swift in Sources */,
-<<<<<<< HEAD
-				528D18421A8FE3C200A6E116 /* Layout.swift in Sources */,
 				529230181A3CF681006DD6EB /* MysqlConnection.swift in Sources */,
-				52E784CF1A5CC6350065C10D /* ServerTaskTests.swift in Sources */,
+				5262EE7E1AD0AC9B006F864D /* ServerTaskTests.swift in Sources */,
 				529230171A3CF681006DD6EB /* DatabaseConnection.swift in Sources */,
 				52A5007A1AA27AB100F3F031 /* RangeValidator.swift in Sources */,
-=======
-				52E784CF1A5CC6350065C10D /* ServerTaskTests.swift in Sources */,
->>>>>>> 59af9d4c
 				523F293B1A5848FE00C1BBC0 /* SqlSanitizerTests.swift in Sources */,
 				52A500881AA2C79C00F3F031 /* MysqlStatement.swift in Sources */,
 				523F29391A58459200C1BBC0 /* SanitizedTextTests.swift in Sources */,
-<<<<<<< HEAD
-				523D65651A98D814000C686B /* ConfigurationSetting.swift in Sources */,
 				529230301A3CF6A4006DD6EB /* NSData.swift in Sources */,
 				529230111A3CF671006DD6EB /* Cookie.swift in Sources */,
 				5292302A1A3CF69C006DD6EB /* ServerTask.swift in Sources */,
 				5292302D1A3CF6A0006DD6EB /* Localization.swift in Sources */,
 				52A5007F1AA27AC300F3F031 /* User.swift in Sources */,
-=======
->>>>>>> 59af9d4c
 				52E784D11A5CC7AE0065C10D /* AlterationsTaskTests.swift in Sources */,
 				52A500821AA27AD400F3F031 /* Model.swift in Sources */,
 				529125551A50A00E003D2A6D /* RecordTests.swift in Sources */,
-<<<<<<< HEAD
 				529230221A3CF68D006DD6EB /* Validator.swift in Sources */,
-=======
->>>>>>> 59af9d4c
 				52EC6D481A475B8000A4D822 /* ResponseTests.swift in Sources */,
 				52A500841AA27ADA00F3F031 /* BindParameter.m in Sources */,
 				52A684521A3D0C5B00F4AA47 /* ConnectionTests.swift in Sources */,
-<<<<<<< HEAD
 				529230381A3CF6B5006DD6EB /* Controller.swift in Sources */,
-=======
->>>>>>> 59af9d4c
 				52E784C11A5B64030065C10D /* NSDataTests.swift in Sources */,
 				526254321AABC46300D63024 /* CacheStoreTests.swift in Sources */,
 				52E784B51A59C12D0065C10D /* SessionTests.swift in Sources */,
-<<<<<<< HEAD
 				5292303F1A3CFC36006DD6EB /* ExitTask.swift in Sources */,
 				52A5007B1AA27AB400F3F031 /* PresenceValidator.swift in Sources */,
 				529230241A3CF695006DD6EB /* Template.swift in Sources */,
-				52EADCCA1A40504000D9A8CF /* RequestTests.swift in Sources */,
-				52F41F321A561B7900EE7178 /* BlockValidatorTests.swift in Sources */,
+				5262EE7A1AD0AC9B006F864D /* RequestTests.swift in Sources */,
+				5262EE7C1AD0AC9B006F864D /* BlockValidatorTests.swift in Sources */,
 				52A5007E1AA27ABF00F3F031 /* UniquenessValidator.swift in Sources */,
 				5292303A1A3CF6B5006DD6EB /* Session.swift in Sources */,
 				529230101A3CF671006DD6EB /* Connection.swift in Sources */,
 				5292302C1A3CF69C006DD6EB /* Alteration.swift in Sources */,
 				52A500901AA356BE00F3F031 /* MysqlField.swift in Sources */,
-=======
-				52EADCCA1A40504000D9A8CF /* RequestTests.swift in Sources */,
-				52F41F321A561B7900EE7178 /* BlockValidatorTests.swift in Sources */,
->>>>>>> 59af9d4c
 				5258989F1A4F289800DD853D /* DatabaseConnectionTests.swift in Sources */,
 			);
 			runOnlyForDeploymentPostprocessing = 0;
